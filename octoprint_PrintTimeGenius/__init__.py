# coding=utf-8
from __future__ import absolute_import
from __future__ import division

import octoprint.plugin
import octoprint.filemanager.storage
from octoprint.printer.estimation import PrintTimeEstimator
from octoprint.filemanager.analysis import GcodeAnalysisQueue
from octoprint.filemanager.analysis import AnalysisAborted
from flask_babel import gettext
import logging
import bisect
from pkg_resources import parse_version
import sarge
import json
import shlex
import time
import os
import sys
import types
import yaml
import flask
import pkg_resources
import errno
from threading import Timer
from collections import defaultdict
from .printer_config import PrinterConfig
import psutil
import collections

def _interpolate(point, left, right):
  """Use the point to interpolate a value from left and right.  point should be a
  number.  left and right are each lists of the same length.  The return value
  is a new list the same length as left and right with each value in the list
  adjusted to be the weighted average between left and right such that the first
  value of the return value is equal to the point.
  """
  # ratio 0 means use the left_index one, 1 means the right_index one
  ratio = (point - left[0])/(right[0] - left[0])
  return [x[0]*(1-ratio) + x[1]*ratio
          for x in zip(left, right)]

def _interpolate_list(l, point):
  """Use the point value to interpolate a new value from the list.
  l must be a sorted list of lists.  point is a value to interpolate.
  Return None if the point is out of range.
  If the result is not None, return interpolated array."""
  # ge is the index of the first element >= point
  if point < l[0][0] or point > l[-1][0]:
    return None
  if point == l[0][0]:
    return l[0]
  if point == l[-1][0]:
    return l[-1]
  right_index = bisect.bisect_right(l, [point])
  left_index = right_index - 1
  right = l[right_index]
  left = l[left_index]
  return _interpolate(point, left, right)

class GeniusEstimator(PrintTimeEstimator):
  """Uses previous generated analysis to estimate print time remaining."""

  def __init__(self, job_type, printer, file_manager, logger, current_history):
    super(GeniusEstimator, self).__init__(job_type)
    self._path = printer.get_current_job()["file"]["path"]
    self._origin = printer.get_current_job()["file"]["origin"]
    self._file_manager = file_manager
    self._logger = logger
    self._current_history = current_history
    self._current_progress_index = -1 # Points to the entry that we used for remaining time
    self._current_total_printTime = None # When we started using the current_progress
    self._called_genius_yet = False
    self.recheck_metadata = True

  def _get_metadata(self):
    try:
      self._metadata = self._file_manager.get_metadata(self._origin, self._path)
    except octoprint.filemanager.NoSuchStorage as e:
      #The metadata is not found or maybe not yet written.
      self._metadata = None
    if not self._metadata or not "analysis" in self._metadata or not "progress" in self._metadata["analysis"]:
      self._progress = None
    else:
      self._progress = self._metadata["analysis"]["progress"]

  def _genius_estimate(self, progress, printTime, cleanedPrintTime, statisticalTotalPrintTime, statisticalTotalPrintTimeType):
    """Return an estimate for the total print time remaining.
    Returns (remaining_time_in_seconds, "genius") or None if it failed.
    """
    # The progress is a sorted list of pairs [filepos, remaining_time].
    # It maps from filepos to estimated remaining time.
    # filepos is between 0 and 1, same as progress.
    # actual progress is in seconds
    if not self._called_genius_yet:
      # Pretend like the first call is always at progress 0
      progress = 0
      self._called_genius_yet = True
    if self.recheck_metadata:
      self._get_metadata()
      self.recheck_metadata = False;
    if not self._progress:
      return None
    # Can we increment the current_progress_index?
    new_progress_index = self._current_progress_index
    while (new_progress_index + 1 < len(self._progress) and
           progress >= self._progress[new_progress_index+1][0]):
      new_progress_index += 1 # Increment
    if new_progress_index < 0:
      return None # We're not even in range yet.
    if new_progress_index != self._current_progress_index:
      # We advanced to a new index, let's make new estimates.
      if (progress > self._metadata["analysis"]["firstFilament"] and
          not "firstFilamentPrintTime" in self._current_history):
        self._current_history["firstFilamentPrintTime"] = printTime
      if (not "lastFilamentPrintTime" in self._current_history or
          progress <= self._metadata["analysis"]["lastFilament"]):
        self._current_history["lastFilamentPrintTime"] = printTime
      interpolation = _interpolate(progress, self._progress[new_progress_index], self._progress[new_progress_index+1])
      # This is our best guess for the total print time.
      self._current_total_printTime = interpolation[1] + printTime
      self._current_progress_index = new_progress_index
    remaining_print_time = self._current_total_printTime - printTime
    return remaining_print_time, "genius"

  def estimate(self, progress, printTime, cleanedPrintTime, statisticalTotalPrintTime, statisticalTotalPrintTimeType):
    try:
      default_result = super(GeniusEstimator, self).estimate(
          progress, printTime, cleanedPrintTime,
          statisticalTotalPrintTime, statisticalTotalPrintTimeType)
      result = default_result # This is the result that we will report.
      genius_result = default_result # Genius result defaults to the default_result
      if not self._called_genius_yet:
        self._logger.debug("*** Starting CSV output for {}:{} ***".format(self._origin, self._path))
        self._logger.debug(", " + ", ".join(map(str, ["Print Time", "Built-in Result", "Built-in Result Type", "Genius Result", "Genius Result Type", "Progress of file read"])))
      try:
        genius_result = self._genius_estimate(
            progress, printTime, cleanedPrintTime,
            statisticalTotalPrintTime, statisticalTotalPrintTimeType)
        if genius_result:
          result = genius_result # If genius worked, use it.
      except Exception as e:
        self._logger.warning("Failed to estimate, ignoring.", exc_info=e)
      if not default_result:
        default_result = (0, 'genius')
      if not genius_result:
        genius_result = (0, 'genius')
      self._logger.debug(", " + ", ".join(map(str, [printTime, default_result[0], default_result[1], genius_result[0], genius_result[1], progress])))
      return result
    except Exception as e:
      self._logger.error("Failed to estimate", exc_info=e)
      return (0, 'genius')

def _allow_analysis(printer, settings):
  """Returns true if we can analayze files currently, assuming that we are
  printing.

  This is run frequently so it shouldn't be too CPU intensive.

  Returns true if allowAnalysisWhilePrinting is set.

  Also returns true if allowAnalysisWhileHeating is set and there is a heater
  that hasn't yet reached at least 5 degrees fewer than the target temperature.
  Also, if none of the heaters have a target temperature more than 30C, allow
  analysis.
  """
  if settings.get(["allowAnalysisWhilePrinting"]):
    return True # Always allowed
  if not settings.get(['allowAnalysisWhileHeating']):
    # We don't allow while heating so no need to test all the temps below.
    return False
  if not printer._temps:
    return True # We'll allow it if there are no temps yet.
  all_temps = list(printer._temps)
  if not all_temps:
    return True # We'll allow it if there are no temps yet.
  current_temp = all_temps[-1] # They are sorted so this is the most recent.
  elements_being_heated = 0
  for thermostat in current_temp.values():
    if not isinstance(thermostat, collections.Mapping) or not 'actual' in thermostat or not 'target' in thermostat:
      continue
    if thermostat['target'] < 30:
      # This element is targeted for less than room temperature so ignore it.
      continue
    elements_being_heated += 1
    if thermostat['actual'] < thermostat['target'] - 5:
      # At least one element isn't hot enough yet so we can keep analyzing.
      return True
  if not elements_being_heated:
    return True # If not heaters are on, we're not printing anyway.
  return False # All elements are hot enough to print.

class GeniusAnalysisQueue(GcodeAnalysisQueue):
  """Generate an analysis to use for printing time remaining later."""
  def __init__(self, finished_callback, plugin):
    super(GeniusAnalysisQueue, self).__init__(finished_callback)
    self._plugin = plugin

  def _do_abort(self, reenqueue=True):
    super(GeniusAnalysisQueue, self)._do_abort(reenqueue)
    if _allow_analysis(self._plugin._printer, self._plugin._settings):
      self._plugin._logger.info("Abort requested but will be ignored due to settings.")

  def compensate_analysis(self, analysis):
    logger = self._plugin._logger
    """Compensate for the analyzed print time by looking at previous statistics of
    how long it took to heat up or cool down.
    Modifies the analysis in place.
    """
    try:
      print_history = None
      print_history_path = os.path.join(self._plugin.get_plugin_data_folder(),
                                        "print_history.yaml")
      try:
        with open(print_history_path, "r") as print_history_stream:
          data = yaml.safe_load(print_history_stream)
          print_history = data["print_history"]
      except IOError as e:
        if e.errno != errno.ENOENT:
          raise
      if not print_history:
        return
      print_history = [ph for ph in print_history
                       if (all(x in ph for x in ("firstFilamentPrintTime",
                                                 "lastFilamentPrintTime",
                                                 "payload",
                                                 "analysisLastFilamentPrintTime",
                                                 "analysisFirstFilamentPrintTime")) and
                            "time" in ph["payload"])]
      if not print_history:
        return
      # How long did it take to heat up on previous prints?
      logging.info("Gathering compensation data...")
      heat_up_times = [ph["firstFilamentPrintTime"]
                       for ph in print_history]
      logger.info("Recent heat-up times in seconds: {}".format(", ".join(map(str, heat_up_times))))
      average_heat_up_time = sum(heat_up_times) / len(heat_up_times)
      logger.info("Average heat-up: {} seconds".format(average_heat_up_time))
      # How long did it take to cool down on previous prints?
      cool_down_times = [ph["payload"]["time"] - ph["lastFilamentPrintTime"]
                         for ph in print_history]
      logger.info("Recent cool-down times in seconds: {}".format(", ".join(map(str, cool_down_times))))
      average_cool_down_time = sum(cool_down_times) / len(cool_down_times)
      logger.info("Average cool-down: {} seconds".format(average_cool_down_time))
      # Factor from the time actual time spent extruding to the predicted.
      logger.info("Time spent printing, actual vs predicted: {}".format(
          ", ".join("{}/{}".format(ph["lastFilamentPrintTime"] - ph["firstFilamentPrintTime"],
                                   ph["analysisLastFilamentPrintTime"] - ph["analysisFirstFilamentPrintTime"])
                    for ph in print_history)))
      print_time_factor = [(ph["lastFilamentPrintTime"] - ph["firstFilamentPrintTime"]) /
                           (ph["analysisLastFilamentPrintTime"] - ph["analysisFirstFilamentPrintTime"])
                           for ph in print_history]
      average_print_time_factor = sum(print_time_factor) / len(print_time_factor)
      logger.info("Average scaling factor: {}".format(average_print_time_factor))
      # Now make a new progress map.
      new_progress = []
      last_filament_remaining_time = _interpolate_list(analysis["progress"],
                                                  analysis["lastFilament"])[1]
      for p in analysis["progress"]:
        if p[0] < analysis["firstFilament"]:
          continue # Ignore anything before the first filament.
        if p[0] > analysis["lastFilament"]:
          break # Don't add estimates from the cooldown
        remaining_time = p[1] # Starting value.
        remaining_time -= last_filament_remaining_time # Remove expected cooldown.
        remaining_time *= average_print_time_factor # Compensate for scale.
        remaining_time += average_cool_down_time # Add in average cooldown
        new_progress.append([p[0], remaining_time])
      new_progress.insert(0, [0, new_progress[0][1] + average_heat_up_time])
      new_progress.append([1,0])
      analysis["progress"] = new_progress
      analysis["estimatedPrintTime"] = new_progress[0][1]
    except Exception as e:
      logger.warning("Failed to compensate", exc_info=e)

  def _do_analysis(self, high_priority=False):
    self._aborted = False
    logger = self._plugin._logger
    results = {'analysisPending': True}
    self._finished_callback(self._current, results)
    if self._plugin._settings.get(["enableOctoPrintAnalyzer"]):
      logger.info("Running built-in analysis.")
      try:
        results.update(super(GeniusAnalysisQueue, self)._do_analysis(high_priority))
      except AnalysisAborted as e:
        logger.info("Probably starting printing, aborting built-in analysis.")
        raise # Reraise it
      logger.info("Result: {}".format(results))
      self._finished_callback(self._current, results)
    else:
      logger.info("Not running built-in analysis.")
    for analyzer in self._plugin._settings.get(["analyzers"]):
      command = analyzer["command"].format(gcode=self._current.absolute_path, mcodes=self._plugin.get_printer_config())
      if not analyzer["enabled"]:
        logger.info("Disabled: {}".format(command))
        continue
      logger.info("Running: {}".format(command))
      results_err = ""
      try:
        if parse_version(sarge.__version__) >= parse_version('0.1.5'):
          # Because in version 0.1.5 the name was changed in sarge.
          async_kwarg = 'async_'
        else:
          async_kwarg = 'async'
        sarge_job = sarge.capture_both(command, **{async_kwarg: True})
        # Wait for sarge to begin
        while not sarge_job.processes or not sarge_job.processes[0]:
          time.sleep(0.5)
        process = psutil.Process(sarge_job.processes[0].pid)
        for p in [process] + process.children(recursive=True):
          try:
            if "IDLE_PRIORITY_CLASS" in dir(psutil):
              p.nice(psutil.IDLE_PRIORITY_CLASS)
            else:
              p.nice(19)
          except psutil.NoSuchProcess:
            pass
        while sarge_job.commands[0].poll() is None:
          if self._aborted and not _allow_analysis(self._plugin._printer, self._plugin._settings):
            for p in process.children(recursive=True) + [process]:
              p.terminate()
            sarge_job.close()
            raise AnalysisAborted(reenqueue=self._reenqueue)
          time.sleep(0.5)
        sarge_job.close()
        results_text = sarge_job.stdout.text
        results_err = sarge_job.stderr.text
        if sarge_job.returncode != 0:
          raise Exception(results_err)
        logger.info("Sarge output: {}".format(results_err))
        logger.info("Result: {}".format(results_text))
        new_results = json.loads(results_text)
        results.update(new_results)
        logger.info("Merged result: {}".format(results))
        self._finished_callback(self._current, results)
      except AnalysisAborted as e:
        logger.info("Probably started printing, aborting: '{}'".format(command))
        raise # Reraise it
      except Exception as e:
        logger.warning("Failed to run '{}'".format(command), exc_info=e)
      finally:
        if sarge_job:
          sarge_job.close()
    # Before we potentially modify the result from analysis, save them.
    results.update({'analysisPending': False})
    try:
      if not all(x in results
                 for x in ["progress",
                           "firstFilament",
                           "lastFilament"]):
        return results
      results["analysisPrintTime"] = results["estimatedPrintTime"]
      results["analysisFirstFilamentPrintTime"] = (
          results["analysisPrintTime"] - _interpolate_list(
              results["progress"],
              results["firstFilament"])[1])
      results["analysisLastFilamentPrintTime"] = (
          results["analysisPrintTime"] - _interpolate_list(
              results["progress"],
              results["lastFilament"])[1])
      self.compensate_analysis(results) # Adjust based on history
      logger.info("Compensated result: {}".format(results))
    except Exception as e:
      logger.warning("Failed to compensate", exc_info=e)
    results["compensatedPrintTime"] = results["estimatedPrintTime"]
    if self._plugin._printer._estimator and isinstance(self._plugin._printer._estimator, GeniusEstimator):
      self._plugin._printer._estimator.recheck_metadata = True
    return results

def do_later(seconds):
  """Do the decorated function only if it's been at least seconds since the last
     call.  If less than seconds elapse before another call to the decorated
     function, restart the timer.  This means that if there is a string of calls
     to the decorated function such that each call is less than 5 seconds apart,
     only the last one will happen."""
  def new_decorator(f, *args, **kwargs):
    def to_do_later(*args, **kwargs):
      if to_do_later.__timer is not None:
        to_do_later.__timer.cancel()
      to_do_later.__timer = Timer(seconds, f, args, kwargs)
      to_do_later.__timer.start()
    to_do_later.__timer = None
    return to_do_later
  return new_decorator

class PrintTimeGeniusPlugin(octoprint.plugin.SettingsPlugin,
                            octoprint.plugin.AssetPlugin,
                            octoprint.plugin.TemplatePlugin,
                            octoprint.plugin.StartupPlugin,
                            octoprint.plugin.ShutdownPlugin,
                            octoprint.plugin.EventHandlerPlugin,
                            octoprint.plugin.BlueprintPlugin):
  def __init__(self):
    self._logger = logging.getLogger(__name__)
    self._current_history = {}
    dd = lambda: defaultdict(dd)
    self._current_config = PrinterConfig() # dict of timing-relevant config commands
<<<<<<< HEAD
=======
    self._old_printer_config = self._current_config.as_list() # Cache of the config that is on disk.
>>>>>>> 9aa6348f

  ##~~ SettingsPlugin mixin
  def get_settings_defaults(self):
    current_path = os.path.dirname(os.path.realpath(__file__))
    built_in_analyzers = [
        (gettext("All gcode analyzers (usually not as good as marlin-calc)"),
         '"{{python}}" "{analyzer}" "{{{{gcode}}}}"'.format(
             analyzer=os.path.join(current_path, "analyzers/analyze_gcode_comments.py")),
         False),
        (gettext("Marlin firmware simulation (replaces Octoprint built-in, faster and more accurate)"),
         '"{{python}}" "{analyzer}" marlin-calc "{{{{gcode}}}}" "{{{{mcodes}}}}"'.format(
             analyzer=os.path.join(current_path, "analyzers/analyze_progress.py")),
         True),
        (gettext("Use Slic3r PE M73 time remaining"),
         '"{{python}}" "{analyzer}" "{{{{gcode}}}}" --parsers slic3r_pe_print_time slic3r_pe_print_time_remaining'.format(
             analyzer=os.path.join(current_path, "analyzers/analyze_gcode_comments.py")),
         False),
    ]
    return {
        "analyzers": [
            {"description": description,
             "command": command.format(python=sys.executable),
             "enabled": enabled}
            for (description, command, enabled) in built_in_analyzers],
        "exactDurations": True,
        "enableOctoPrintAnalyzer": False,
        "allowAnalysisWhilePrinting": False,
        "allowAnalysisWhileHeating": True,
    }

  @octoprint.plugin.BlueprintPlugin.route("/get_settings_defaults", methods=["GET"])
  def get_settings_defaults_as_string(self):
    return json.dumps(self.get_settings_defaults())

  @octoprint.plugin.BlueprintPlugin.route("/print_history", methods=["POST", "GET"])
  def print_history_request(self):
    print_history_path = os.path.join(self.get_plugin_data_folder(),
                                      "print_history.yaml")
    data = None
    if flask.request.method == "GET":
      try:
        with open(print_history_path, "r") as print_history_stream:
          data = yaml.safe_load(print_history_stream)
<<<<<<< HEAD
      except:
        logger.exception("Load print_history.yaml failed")
=======
      except IOError as e:
        if e.errno != errno.ENOENT:
          raise
>>>>>>> 9aa6348f
      return json.dumps(data)
    elif flask.request.method == "POST":
      try:
        data = json.loads(flask.request.data)
        with open(print_history_path, "w") as print_history_stream:
          yaml.safe_dump(data, print_history_stream)
      except:
        self._logger.exception("Save print_history.yaml failed")
        abort()
      return flask.make_response("", 200)

  ##~~ EventHandlerPlugin API
  def on_event(self, event, payload):
    """Record how long print's actually took when they succeed.

    We want to record how long it took to finish this print so that we can make
    future estimates more accurate using linear regression.
    """
    if event == "PrintDone":
      # Store the details and also the timestamp.
      print_history = []
      print_history_path = os.path.join(self.get_plugin_data_folder(),
                                        "print_history.yaml")
      data = {}
      try:
        with open(print_history_path, "r") as print_history_stream:
          data = yaml.safe_load(print_history_stream) or {}
          print_history = data["print_history"]
      except IOError as e:
        if e.errno != errno.ENOENT:
          raise
      metadata = self._file_manager.get_metadata(payload["origin"], payload["path"])
      if not "analysis" in metadata or not "analysisPrintTime" in metadata["analysis"]:
        return
      self._current_history["payload"] = payload
      self._current_history["timestamp"] = time.time()
      for x in ("analysisPrintTime",
                "analysisFirstFilamentPrintTime",
                "analysisLastFilamentPrintTime",
                "compensatedPrintTime"):
        if x in metadata["analysis"]:
          self._current_history[x] = metadata["analysis"][x]
      print_history.append(self._current_history)
      self._current_history = {}
      print_history.sort(key=lambda x: x["timestamp"], reverse=True)
      MAX_HISTORY_ITEMS = 5
      del print_history[MAX_HISTORY_ITEMS:]
      data['print_history'] = print_history
      data['version'] = self._plugin_version
      try:
        with open(print_history_path, "w") as print_history_stream:
          yaml.safe_dump(data, print_history_stream)
      except:
        self._logger.exception("Save print_history.yaml failed")

  @octoprint.plugin.BlueprintPlugin.route("/analyze/<origin>/<path:path>", methods=["GET"]) # Different spellings
  @octoprint.plugin.BlueprintPlugin.route("/analyse/<origin>/<path:path>", methods=["GET"])
  def analyze_file(self, origin, path):
    """Add a file to the analysis queue."""
    if self._printer.is_printing() and not _allow_analysis(self._printer, self._settings):
      self._file_manager._analysis_queue.pause()
    else:
      self._file_manager._analysis_queue.resume()

    queue_entry = self._file_manager._analysis_queue_entry(origin, path)
    if queue_entry is None:
      return ""
    results = self._file_manager.analyse(origin, path)
    return ""

  def unmark_all_pending(self, dest, all_files):
    for k, v in all_files.iteritems():
      if 'analysis' in v and 'analysisPending' in v['analysis'] and v['analysis']['analysisPending']:
        self._file_manager.set_additional_metadata(dest, v['path'], 'analysis', {'analysisPending': False}, merge=True)
      if 'children' in v:
        self.unmark_all_pending(dest, v['children'])

  ##~~ StartupPlugin API

  def on_startup(self, host, port):
    # setup our custom logger
    from octoprint.logging.handlers import CleaningTimedRotatingFileHandler
    logging_handler = CleaningTimedRotatingFileHandler(self._settings.get_plugin_logfile_path(postfix="engine"), when="D", backupCount=3)
    logging_handler.setFormatter(logging.Formatter("%(asctime)s %(message)s"))
    logging_handler.setLevel(logging.DEBUG)

    self._logger.addHandler(logging_handler)
    self._logger.propagate = False

    self._logger.info("Starting PrintTimeGenius")
    # Unmark all pending analyses.
    all_files = self._file_manager.list_files()
    for dest in all_files.keys():
      self.unmark_all_pending(dest, all_files[dest])

    # TODO: Remove the below after https://github.com/foosel/OctoPrint/pull/2723 is merged.
    self._file_manager.original_add_file = self._file_manager.add_file
    def new_add_file(destination, path, file_object, links=None, allow_overwrite=False, printer_profile=None, analysis=None, display=None):
      return self._file_manager.original_add_file(destination, path, file_object, links, allow_overwrite, printer_profile, None, display)
    self._file_manager.add_file = new_add_file
    # Work around for broken rc2
    if pkg_resources.parse_version(octoprint._version.get_versions()['version']) == pkg_resources.parse_version("1.3.9rc2"):
      self._printer.old_on_comm = self._printer.on_comm_file_selected
      def new_on_comm(self, *args, **kwargs):
        self.old_on_comm(*args, **kwargs)
        self._create_estimator()
      self._printer.on_comm_file_selected = types.MethodType(new_on_comm, self._printer)

    # Get printer_config from printer_config.yaml
    printer_config_path = os.path.join(self.get_plugin_data_folder(),
                                       "printer_config.yaml")
    try:
      with open(printer_config_path, "r") as printer_config_stream:
        data = yaml.safe_load(printer_config_stream)
        for line in data["printer_config"]:
          self._current_config += line
    except IOError as e:
      if e.errno != errno.ENOENT:
        raise
    self._old_printer_config = self._current_config.as_list()

  def save_settings(self):
    self._logger.info("Saving settings to config.yaml")
    try:
      success = self._settings.save() # This might also save settings that we didn't intend to save...
      self._logger.info("Was saving needed? " + str(success))
    except:
      self._logger.exception("Save settings failed")

  ##~~ ShutdownPlugin API

  def on_shutdown(self):
    self._logger.info("Shutting down")
    self.save_settings()

  ##~~ AssetPlugin mixin

  def get_assets(self):
    # Define your plugin's asset files to automatically include in the
    # core UI here.
    return dict(
	js=["js/PrintTimeGenius.js"],
	css=["css/PrintTimeGenius.css"],
	less=["less/PrintTimeGenius.less"]
    )

  ##~~ Gcode Analysis Hook
  def custom_gcode_analysis_queue(self, *args, **kwargs):
    return dict(gcode=lambda finished_callback: GeniusAnalysisQueue(
        finished_callback, self))
  def custom_estimation_factory(self, *args, **kwargs):
    def make_genius_estimator(job_type):
      self._current_history = {}
      return GeniusEstimator(
          job_type, self._printer, self._file_manager, self._logger, self._current_history)
    return make_genius_estimator

  def update_printer_config(self, line):
    """Extract print config from the line."""
    old_config_as_list = self._current_config.as_list()
    self._current_config += line
    new_config_as_list = self._current_config.as_list()
    if new_config_as_list != old_config_as_list:
      # There has been a change that affects the config.
      self.write_printer_config()

  @do_later(5)
  def write_printer_config(self):
    """Write the printer_config out to disk."""
    # Get printer_config from printer_config.yaml
    new_config_as_list = self._current_config.as_list()
    if new_config_as_list != self._old_printer_config:
      self._logger.info("New printer config: {}".format(str(self._current_config)))
      # Set printer_config to printer_config.yaml
      printer_config_path = os.path.join(self.get_plugin_data_folder(),
                                         "printer_config.yaml")
      data = {}
      data['version'] = self._plugin_version
      data['printer_config'] = new_config_as_list
      try:
        with open(printer_config_path, "w") as printer_config_stream:
          yaml.safe_dump(data, printer_config_stream)
          self._old_printer_config = self._current_config.as_list()
      except:
        logger.exception("Save printer_config.yaml failed")

  def get_printer_config(self):
    """Return the latest printer config."""
    return str(self._current_config)

  ##~~ Gcode Hook
  def command_sent_hook(self, comm_instance, phase, cmd, cmd_type, gcode, subcode=None, tags=None, *args, **kwargs):
    if self._printer.is_printing():
      return
    strip_cmd = cmd
    strip_cmd = strip_cmd.strip()
    self.update_printer_config(strip_cmd)
  def line_received_hook(self, comm_instance, line, *args, **kwargs):
    if self._printer.is_printing():
      return line
    strip_line = line
    if strip_line.startswith("echo:"):
      strip_line = strip_line[len("echo:"):]
    strip_line = strip_line.strip()
    self.update_printer_config(strip_line)
    return line

  ##~~ Softwareupdate hook

  def get_update_information(self):
    # Define the configuration for your plugin to use with the Software Update
    # Plugin here. See https://github.com/foosel/OctoPrint/wiki/Plugin:-Software-Update
    # for details.
    return dict(
	PrintTimeGenius=dict(
	    displayName="Print Time Genius Plugin",
	    displayVersion=self._plugin_version,

	    # version check: github repository
	    type="github_release",
	    user="eyal0",
	    repo="OctoPrint-PrintTimeGenius",
	    current=self._plugin_version,

	    # update method: pip
	    pip="https://github.com/eyal0/OctoPrint-PrintTimeGenius/archive/{target_version}.zip"
	)
    )


# If you want your plugin to be registered within OctoPrint under a different name than what you defined in setup.py
# ("OctoPrint-PluginSkeleton"), you may define that here. Same goes for the other metadata derived from setup.py that
# can be overwritten via __plugin_xyz__ control properties. See the documentation for that.
__plugin_name__ = "PrintTimeGenius Plugin"

def __plugin_load__():
  global __plugin_implementation__
  __plugin_implementation__ = PrintTimeGeniusPlugin()

  global __plugin_hooks__
  __plugin_hooks__ = {
      "octoprint.plugin.softwareupdate.check_config": __plugin_implementation__.get_update_information,
      "octoprint.filemanager.analysis.factory": __plugin_implementation__.custom_gcode_analysis_queue,
      "octoprint.printer.estimation.factory": __plugin_implementation__.custom_estimation_factory,
      "octoprint.comm.protocol.gcode.sent": __plugin_implementation__.command_sent_hook,
      "octoprint.comm.protocol.gcode.received": __plugin_implementation__.line_received_hook
  }<|MERGE_RESOLUTION|>--- conflicted
+++ resolved
@@ -395,10 +395,7 @@
     self._current_history = {}
     dd = lambda: defaultdict(dd)
     self._current_config = PrinterConfig() # dict of timing-relevant config commands
-<<<<<<< HEAD
-=======
     self._old_printer_config = self._current_config.as_list() # Cache of the config that is on disk.
->>>>>>> 9aa6348f
 
   ##~~ SettingsPlugin mixin
   def get_settings_defaults(self):
@@ -442,14 +439,9 @@
       try:
         with open(print_history_path, "r") as print_history_stream:
           data = yaml.safe_load(print_history_stream)
-<<<<<<< HEAD
-      except:
-        logger.exception("Load print_history.yaml failed")
-=======
       except IOError as e:
         if e.errno != errno.ENOENT:
           raise
->>>>>>> 9aa6348f
       return json.dumps(data)
     elif flask.request.method == "POST":
       try:
